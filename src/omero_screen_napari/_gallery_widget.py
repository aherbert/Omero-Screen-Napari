import logging
from pathlib import Path
import datetime

import numpy as np
from magicgui import magic_factory
from magicgui.widgets import Container


from omero_screen_napari.omero_data_singleton import omero_data
from omero_screen_napari.gallery_api import show_gallery, run_gallery_parser
from omero_screen_napari.gallery_userdata import UserData
from omero_screen_napari.gallery_userdata_singleton import userdata


logger = logging.getLogger("omero-screen-napari")


def gallery_gui_widget():
    # Call the magic factories to get the widget instances
    gallery_widget_instance = gallery_widget()
    reset_widget_instance = reset_widget()
    analysis_widget_instance = run_analysis_widget()
    return Container(widgets=[gallery_widget_instance, reset_widget_instance, analysis_widget_instance])


@magic_factory(
    call_button="Enter",
)
def reset_widget():
    omero_data.cropped_images = []
    omero_data.cropped_labels = []
@magic_factory(
    call_button="Enter",
)
def run_analysis_widget(wells: str):
    well_list = wells.split(", ")
    run_gallery_parser(omero_data, userdata, well_list)


@magic_factory(
    call_button="Enter",
    segmentation={"choices": ["nucleus", "cell"]},
    reload={"choices": ["Yes", "No"]},
    crop_size={"choices": [20, 30, 50, 100]},
    cellcycle={"choices": ["All", "G1", "S", "G2/M", "G2", "M", "Polyploid"]},
)
def gallery_widget(
    #viewer: "napari.viewer.Viewer",
    well: str,
    segmentation: str,
    reload: str,
    crop_size: int,
    cellcycle: str,
    columns: int = 4,
    rows: int = 4,
    contour: bool = True,
    blue_channel: str = "DAPI",
    green_channel: str = "Tub",
    red_channel: str = "EdU",
):
<<<<<<< HEAD
    channels = [red_channel, green_channel, blue_channel]  # to match rgb order

    show_gallery(
        channels,
        segmentation,
        replacement,
        crop_size,
        rows,
        columns,
        contour,
        cellcycle,
    )


def show_gallery(
    channels,
    segmentation,
    replacement,
    crop_size,
    rows,
    columns,
    contour,
    cellcycle,
    block=False,
):
    filtered_channels = list(filter(None, channels))
    try:
        images = select_channels(filtered_channels)
        if replacement == "With" or cropped_images.cropped_regions == []:
            generate_crops(images, segmentation, cellcycle, crop_size)
        return plot_random_gallery(
            channels,
            crop_size,
            cellcycle,
            block,
            contour=contour,
            n_row=rows,
            n_col=columns,
        )
    except Exception as e:  # noqa: BLE001
        logger.error(e)
        # Show a message box with the error message
        msg_box = QMessageBox()
        msg_box.setIcon(QMessageBox.Warning)
        msg_box.setText(str(e))
        msg_box.setWindowTitle("Error")
        msg_box.setStandardButtons(QMessageBox.Ok)
        msg_box.exec_()


def select_channels(channels: list[str]) -> np.ndarray:
    """
    Selects the channels to be used for the gallery.
    """
    channel_data = {k: int(v) for k, v in viewer_data.channel_data.items()}
    assert all(
        item in channel_data for item in channels
    ), "Selected channels not in data"
    order_indices = [channel_data[channel] for channel in channels]
    return viewer_data.images[..., order_indices]


# prepare the images for plotting
def generate_crops(image_data, segmentation, cellcycle, crop_size):
    """
    Crop regions around each segmented object in the image.
    """
    cropped_regions = []
    cropped_labels = []
    # Iterate through individual images
    for i in range(image_data.shape[0]):
        # Extract data and labels for the current image
        current_data = image_data[i]
        if len(viewer_data.labels.shape) == 3:
            current_labels = viewer_data.labels[i, ...]
        elif segmentation == "Nuclei":
            current_labels = viewer_data.labels[..., 0][i]
        else:
            current_labels = viewer_data.labels[..., 1][i]
        current_image_id = viewer_data.image_ids[i]
        if cellcycle == "All":
            df = viewer_data.plate_data[
                (viewer_data.plate_data["image_id"] == current_image_id)
            ]
        else:
            assert (
                cellcycle in viewer_data.plate_data.cell_cycle.unique()
            ), "Cellcycle phase not in data"
            df = viewer_data.plate_data[
                (viewer_data.plate_data["image_id"] == current_image_id)
                & (viewer_data.plate_data["cell_cycle"] == cellcycle)
            ]

        # Identify unique objects in the segmentation
        for _, row in df.iterrows():
            if segmentation == "Nuclei":
                centroid_row = row["centroid-0"]
                centroid_col = row["centroid-1"]
            else:
                centroid_row = row["centroid-0_x"]
                centroid_col = row["centroid-1_x"]

            cropped_region, cropped_label = crop_region(
                current_data,
                current_labels,
                centroid_row,
                centroid_col,
                crop_size,
            )
            # Pad the cropped region and label if necessary
            if (
                cropped_region.shape[0] != crop_size
                or cropped_region.shape[1] != crop_size
            ):
                cropped_region, cropped_label = pad_region(
                    cropped_region, cropped_label, crop_size
                )
            corrected_cropped_label = erase_masks(cropped_label.copy())
            # Add cropped region and label to lists
            cropped_regions.append(cropped_region)
            cropped_labels.append(corrected_cropped_label)

    (
        filtered_cropped_regions,
        filtered_cropped_labels,
    ) = filter_and_update_cropped_images(cropped_regions, cropped_labels)
    cropped_images.cropped_regions = filtered_cropped_regions
    cropped_images.cropped_labels = filtered_cropped_labels


def filter_and_update_cropped_images(cropped_regions, cropped_labels):
    """
    Filters out cropped regions and labels where the label is effectively empty
    and updates the global storage with the filtered lists.
    """
    filtered_cropped_regions = []
    filtered_cropped_labels = []

    # Iterate over cropped labels and corresponding regions
    for region, label in zip(cropped_regions, cropped_labels):
        if np.any(label):  # Check if there's any mask data in the label
            filtered_cropped_regions.append(region)
            filtered_cropped_labels.append(label)
    return filtered_cropped_regions, filtered_cropped_labels


def crop_region(
    current_data, current_labels, centroid_row, centroid_col, crop_size
):
    """
    Crop a region around the centroid of a segmented object.
    """
    # Calculate crop coordinates
    crop_row_start = int(max(0, centroid_row - crop_size // 2))
    crop_row_end = int(
        min(current_data.shape[0], centroid_row + crop_size // 2)
    )
    crop_col_start = int(max(0, centroid_col - crop_size // 2))
    crop_col_end = int(
        min(current_data.shape[1], centroid_col + crop_size // 2)
    )
    # Crop the region from the image
    cropped_region = current_data[
        crop_row_start:crop_row_end, crop_col_start:crop_col_end, :
    ]
    # Crop the corresponding region from the segmentation labels
    cropped_label = current_labels[
        crop_row_start:crop_row_end, crop_col_start:crop_col_end
    ]
    return cropped_region, cropped_label


def pad_region(cropped_region, cropped_label, crop_size):
    """
    Pad the cropped region and label to the desired crop size."""

    pad_row = crop_size - cropped_region.shape[0]
    pad_col = crop_size - cropped_region.shape[1]
    cropped_region = np.pad(
        cropped_region,
        ((0, pad_row), (0, pad_col), (0, 0)),
        mode="constant",
    )
    cropped_label = np.pad(
        cropped_label,
        ((0, pad_row), (0, pad_col)),
        mode="constant",
    )
    return cropped_region, cropped_label


def erase_masks(cropped_label):
    """
    Erases all masks in the cropped_label that do not correspond to the center.

    Parameters:
        cropped_label (numpy.ndarray): The cropped label image containing possibly multiple masks.

    Returns:
        numpy.ndarray: The modified cropped_label with only the mask corresponding to the center.
    """

    center_row, center_col = np.array(cropped_label.shape) // 2

    unique_labels = np.unique(cropped_label)
    for unique_label in unique_labels:
        if unique_label == 0:  # Skip background
            continue

        binary_mask = cropped_label == unique_label

        if np.sum(binary_mask) == 0:  # Check for empty masks
            continue

        label_props = regionprops(label(binary_mask))

        if len(label_props) == 1:
            cropped_centroid_row, cropped_centroid_col = label_props[
                0
            ].centroid

            # Using a small tolerance value for comparing centroids
            tol = 10

            if (
                abs(cropped_centroid_row - center_row) > tol
                or abs(cropped_centroid_col - center_col) > tol
            ):
                cropped_label[binary_mask] = 0

    return cropped_label


def choose_random_images(
    cropped_images: List[np.array], n_row: int, n_col: int
) -> Tuple[List[np.array]]:
    sample_size = min(n_row * n_col, len(cropped_images.cropped_regions))
    chosen_indices = random.sample(
        range(len(cropped_images.cropped_regions)), sample_size
    )

    chosen_cells = [cropped_images.cropped_regions[i] for i in chosen_indices]
    chosen_labels = [cropped_images.cropped_labels[i] for i in chosen_indices]

    # check for identical arrays
    if check_identical_arrays(chosen_cells):
        raise ValueError(
            "There are identical arrays in the chosen cells. Please try again."
        )
    else:
        logger.debug("No identical arrays found in the chosen cells.")
    # Remove displayed cells and labels from cropped images
    cropped_images.cropped_regions = [
        item
        for index, item in enumerate(cropped_images.cropped_regions)
        if index not in chosen_indices
    ]
    cropped_images.cropped_labels = [
        item
        for index, item in enumerate(cropped_images.cropped_labels)
        if index not in chosen_indices
    ]
    masked_chosen_cells = apply_mask_to_images(chosen_cells, chosen_labels)

    return masked_chosen_cells, chosen_labels


def check_identical_arrays(arr_list):
    # Check each array with every other array in the list
    n = len(arr_list)
    for i in range(n):
        for j in range(
            i + 1, n
        ):  # Start from i+1 to avoid comparing the same array
            if np.array_equal(arr_list[i], arr_list[j]):
                return True  # Found identical arrays
    return False  # No identical arrays found


def apply_mask_to_images(images, masks):
    """
    Nullify pixels in color images that don't overlap with the corresponding masks.
    Images are expected to be in the shape of (H, W, 3) and masks in the shape of (H, W).

    :param images: List of numpy arrays, each representing a color image (H, W, 3).
    :param masks: List of numpy arrays, each representing a mask (H, W).
    :return: List of numpy arrays, images after applying masks.
    """
    masked_images = []

    for image, mask in zip(images, masks):
        # Ensure the mask is expanded to match the image's 3 channels
        expanded_mask = (
            np.repeat(mask[:, :, np.newaxis], image.shape[2], axis=2) > 0
        )
        # Apply the expanded mask to the image
        masked_image = np.where(expanded_mask, image, 0)
        masked_images.append(masked_image)

    return masked_images


# Plot the gallery


def prepare_images(
    chosen_cells: List[np.array],
    chosen_labels: List[np.array],
    channels: dict[str, int],
    crop_size: int,
    contour: bool,
) -> List[np.array]:
    prepared_cells = [
        fill_missing_channels(cell, channels, crop_size)
        for cell in chosen_cells
    ]
    if contour:
        prepared_cells = [
            draw_contours(cell, label)
            for cell, label in zip(prepared_cells, chosen_labels)
        ]
    return prepared_cells


def calculate_dynamic_padding(
    img_height: int, img_width: int
) -> Tuple[int, int]:
    padding_height = int(img_height * 0.02)
    padding_width = int(img_width * 0.02)
    return padding_height, padding_width


def create_gallery_image(
    prepared_cells: List[np.array],
    n_row: int,
    n_col: int,
    padding_height: int,
    padding_width: int,
) -> np.array:
    img_height, img_width, img_channels = prepared_cells[0].shape

    # Adjust gallery dimensions to include border padding
    gallery_height = n_row * img_height + (n_row + 1) * padding_height
    gallery_width = n_col * img_width + (n_col + 1) * padding_width

    # Create an array filled with 1.0 (white background)
    gallery_image = np.full(
        (gallery_height, gallery_width, img_channels),
        fill_value=1.0,
        dtype=np.float64,
    )

    for row in range(n_row):
        for col in range(n_col):
            idx = row * n_col + col
            if idx >= len(prepared_cells):
                break
            # Adjust start positions to account for the border padding
            start_row = row * (img_height + padding_height) + padding_height
            end_row = start_row + img_height
            start_col = col * (img_width + padding_width) + padding_width
            end_col = start_col + img_width
            gallery_image[
                start_row:end_row, start_col:end_col, :
            ] = prepared_cells[idx]

    return gallery_image


def add_scale_bar(
    ax, gallery_width: int, gallery_height: int, channels, crop_size
):
    physical_scale_bar_length = 10 if crop_size <= 30 else 25  # in microns
    scale_bar_length_in_pixels = int(
        physical_scale_bar_length / viewer_data.pixel_size[0]
    )
    scale_bar_length_in_pixels = int(
        physical_scale_bar_length / viewer_data.pixel_size[0]
    )
    bar_height = 1
    start_x = gallery_width - scale_bar_length_in_pixels - gallery_width * 0.04
    start_y = gallery_height - bar_height - gallery_width * 0.01
    color = "black" if channels.count("") == 2 else "white"
    scale_bar = patches.Rectangle(
        (start_x, start_y),
        scale_bar_length_in_pixels,
        bar_height,
        linewidth=1,
        edgecolor=color,
        facecolor=color,
    )
    ax.add_patch(scale_bar)
    label_x = start_x + scale_bar_length_in_pixels / 2
    label_y = start_y - 0.5
    ax.text(
        label_x,
        label_y,
        f"{physical_scale_bar_length} µm",
        color=color,
        ha="center",
        va="bottom",
        fontsize=12,
    )


def plot_gallery(
    gallery_image, channels, viewer_data, cellcycle, crop_size, block
):
    fig, ax = plt.subplots(figsize=(10, 10))
    if channels.count("") == 2:
        ax.imshow(gallery_image[..., 0], cmap="gray_r")
    else:
        ax.imshow(gallery_image)
    metadata_str = ", ".join(
        [f"{key}: {value}" for key, value in viewer_data.metadata.items()]
    )
    channel_list = [channel for channel in channels if channel != ""]
    ax.set_title(
        f"{viewer_data.plate_name}, well: {viewer_data.well_name}\n{metadata_str}\nchannels: {', '.join(channel_list)}, cellcycle phase: {cellcycle}",
        fontsize=12,
        fontweight="bold",
    )
    plt.axis("off")
    # Add scale bar
    gallery_height, gallery_width, _ = gallery_image.shape
    add_scale_bar(ax, gallery_width, gallery_height, channels, crop_size)
    logger.info("plotting gallery")
    plt.show(block=block)
    return fig


def plot_random_gallery(
    channels,
    crop_size,
    cellcycle,
    block,
    contour=True,
    n_row=4,
    n_col=4,
):
    chosen_cells, chosen_labels = choose_random_images(
        cropped_images, n_row, n_col
    )
    prepared_cells = prepare_images(
        chosen_cells, chosen_labels, channels, crop_size, contour
    )
    img_height, img_width = prepared_cells[0].shape[:2]
    padding_height, padding_width = calculate_dynamic_padding(
        img_height, img_width
    )
    gallery_image = create_gallery_image(
        prepared_cells, n_row, n_col, padding_height, padding_width
    )
    return plot_gallery(
        gallery_image, channels, viewer_data, cellcycle, crop_size, block
    )


def draw_contours(img, label):
    channel_num = img.shape[-1]
    contours = find_contours(label, 0.5)
    for contour in contours:
        for coords in contour:
            x, y = coords.astype(int)
            img[x, y] = [1] * channel_num  # White color
    return img


def fill_missing_channels(img, channels, crop_size):
    logger.debug(f"filling missing channels: {channels}")
    logger.debug(f"image shape: {img.shape}")

    # Initialize an empty list to hold the channel arrays
    result_img = []
    empty_image = np.zeros((img.shape[0], img.shape[1]), dtype=img.dtype)

    # Count the number of non-empty channels
    num_non_empty = len([ch for ch in channels if ch != ""])

    if num_non_empty == 1:
        # If there's only one non-empty channel, ensure it's placed at the front
        result_img = [img[..., 0], empty_image, empty_image]
    else:
        # For all other cases, adhere to the order, inserting np.zeros where needed
        img_channel_index = (
            0  # Keep track of the index for non-empty channels in img
        )
        for channel in channels:
            if channel:
                # Append the channel data from img according to its current non-empty index
                result_img.append(img[..., img_channel_index])
                img_channel_index += 1  # Move to the next channel in img for the next non-empty channel
            else:
                result_img.append(empty_image)

    return np.stack(result_img, axis=-1)
=======
    channels = [blue_channel, green_channel, red_channel]  # to match rgb order
    channels = [channel for channel in channels if channel != ""]
    user_data_dict = {
        "well": well,
        "segmentation": segmentation,
        "reload": reload,
        "crop_size": crop_size,
        "cellcycle": cellcycle,
        "columns": columns,
        "rows": rows,
        "contour": contour,
        "channels": channels,
    }
    UserData.set_omero_data_channel_keys(omero_data.channel_data.keys())
    UserData.reset_with_input(userdata, **user_data_dict)
    show_gallery(omero_data, userdata)


# def show_gallery(
#     channels,
#     segmentation,
#     replacement,
#     crop_size,
#     rows,
#     columns,
#     contour,
#     cellcycle,
#     block=False,
# ):
#     filtered_channels = list(filter(None, channels))
#     try:
#         images = select_channels(filtered_channels)
#         if replacement == "With" or cropped_images.cropped_regions == []:
#             generate_crops(images, segmentation, cellcycle, crop_size)
#         return plot_random_gallery(
#             channels,
#             crop_size,
#             cellcycle,
#             block,
#             contour=contour,
#             n_row=rows,
#             n_col=columns,
#         )
#     except Exception as e:  # noqa: BLE001
#         logger.error(e)
#         # Show a message box with the error message
#         msg_box = QMessageBox()
#         msg_box.setIcon(QMessageBox.Warning)
#         msg_box.setText(str(e))
#         msg_box.setWindowTitle("Error")
#         msg_box.setStandardButtons(QMessageBox.Ok)
#         msg_box.exec_()


# def select_channels(channels: list[str]) -> np.ndarray:
#     """
#     Selects the channels to be used for the gallery.
#     """
#     channel_data = {k: int(v) for k, v in viewer_data.channel_data.items()}
#     assert all(
#         item in channel_data for item in channels
#     ), "Selected channels not in data"
#     order_indices = [channel_data[channel] for channel in channels]
#     return viewer_data.images[..., order_indices]


# # prepare the images for plotting
# def generate_crops(image_data, segmentation, cellcycle, crop_size):
#     """
#     Crop regions around each segmented object in the image.
#     """
#     cropped_regions = []
#     cropped_labels = []
#     # Iterate through individual images
#     for i in range(image_data.shape[0]):
#         # Extract data and labels for the current image
#         current_data = image_data[i]
#         if segmentation == "Nuclei":
#             current_labels = viewer_data.labels[..., 0][i]
#         else:
#             current_labels = viewer_data.labels[..., 1][i]
#         current_image_id = viewer_data.image_ids[i]
#         if cellcycle == "All":
#             df = viewer_data.plate_data[
#                 (viewer_data.plate_data["image_id"] == current_image_id)
#             ]
#         else:
#             assert (
#                 cellcycle in viewer_data.plate_data.cell_cycle.unique()
#             ), "Cellcycle phase not in data"
#             df = viewer_data.plate_data[
#                 (viewer_data.plate_data["image_id"] == current_image_id)
#                 & (viewer_data.plate_data["cell_cycle"] == cellcycle)
#             ]

#         # Identify unique objects in the segmentation
#         for _, row in df.iterrows():
#             if segmentation == "Nuclei":
#                 centroid_row = row["centroid-0"]
#                 centroid_col = row["centroid-1"]
#             else:
#                 centroid_row = row["centroid-0_x"]
#                 centroid_col = row["centroid-1_x"]

#             cropped_region, cropped_label = crop_region(
#                 current_data,
#                 current_labels,
#                 centroid_row,
#                 centroid_col,
#                 crop_size,
#             )
#             # Pad the cropped region and label if necessary
#             if (
#                 cropped_region.shape[0] != crop_size
#                 or cropped_region.shape[1] != crop_size
#             ):
#                 cropped_region, cropped_label = pad_region(
#                     cropped_region, cropped_label, crop_size
#                 )
#             corrected_cropped_label = erase_masks(cropped_label.copy())
#             # Add cropped region and label to lists
#             cropped_regions.append(cropped_region)
#             cropped_labels.append(corrected_cropped_label)

#     (
#         filtered_cropped_regions,
#         filtered_cropped_labels,
#     ) = filter_and_update_cropped_images(cropped_regions, cropped_labels)
#     cropped_images.cropped_regions = filtered_cropped_regions
#     cropped_images.cropped_labels = filtered_cropped_labels


# def filter_and_update_cropped_images(cropped_regions, cropped_labels):
#     """
#     Filters out cropped regions and labels where the label is effectively empty
#     and updates the global storage with the filtered lists.
#     """
#     filtered_cropped_regions = []
#     filtered_cropped_labels = []

#     # Iterate over cropped labels and corresponding regions
#     for region, label in zip(cropped_regions, cropped_labels):
#         if np.any(label):  # Check if there's any mask data in the label
#             filtered_cropped_regions.append(region)
#             filtered_cropped_labels.append(label)
#     return filtered_cropped_regions, filtered_cropped_labels


# def crop_region(
#     current_data, current_labels, centroid_row, centroid_col, crop_size
# ):
#     """
#     Crop a region around the centroid of a segmented object.
#     """
#     # Calculate crop coordinates
#     crop_row_start = int(max(0, centroid_row - crop_size // 2))
#     crop_row_end = int(
#         min(current_data.shape[0], centroid_row + crop_size // 2)
#     )
#     crop_col_start = int(max(0, centroid_col - crop_size // 2))
#     crop_col_end = int(
#         min(current_data.shape[1], centroid_col + crop_size // 2)
#     )
#     # Crop the region from the image
#     cropped_region = current_data[
#         crop_row_start:crop_row_end, crop_col_start:crop_col_end, :
#     ]
#     # Crop the corresponding region from the segmentation labels
#     cropped_label = current_labels[
#         crop_row_start:crop_row_end, crop_col_start:crop_col_end
#     ]
#     return cropped_region, cropped_label


# def pad_region(cropped_region, cropped_label, crop_size):
#     """
#     Pad the cropped region and label to the desired crop size."""

#     pad_row = crop_size - cropped_region.shape[0]
#     pad_col = crop_size - cropped_region.shape[1]
#     cropped_region = np.pad(
#         cropped_region,
#         ((0, pad_row), (0, pad_col), (0, 0)),
#         mode="constant",
#     )
#     cropped_label = np.pad(
#         cropped_label,
#         ((0, pad_row), (0, pad_col)),
#         mode="constant",
#     )
#     return cropped_region, cropped_label


# def erase_masks(cropped_label):
#     """
#     Erases all masks in the cropped_label that do not correspond to the center.

#     Parameters:
#         cropped_label (numpy.ndarray): The cropped label image containing possibly multiple masks.

#     Returns:
#         numpy.ndarray: The modified cropped_label with only the mask corresponding to the center.
#     """

#     center_row, center_col = np.array(cropped_label.shape) // 2

#     unique_labels = np.unique(cropped_label)
#     for unique_label in unique_labels:
#         if unique_label == 0:  # Skip background
#             continue

#         binary_mask = cropped_label == unique_label

#         if np.sum(binary_mask) == 0:  # Check for empty masks
#             continue

#         label_props = regionprops(label(binary_mask))

#         if len(label_props) == 1:
#             cropped_centroid_row, cropped_centroid_col = label_props[
#                 0
#             ].centroid

#             # Using a small tolerance value for comparing centroids
#             tol = 10

#             if (
#                 abs(cropped_centroid_row - center_row) > tol
#                 or abs(cropped_centroid_col - center_col) > tol
#             ):
#                 cropped_label[binary_mask] = 0

#     return cropped_label


# def choose_random_images(
#     cropped_images: List[np.array], n_row: int, n_col: int
# ) -> Tuple[List[np.array]]:
#     sample_size = min(n_row * n_col, len(cropped_images.cropped_regions))
#     chosen_indices = random.sample(
#         range(len(cropped_images.cropped_regions)), sample_size
#     )

#     chosen_cells = [cropped_images.cropped_regions[i] for i in chosen_indices]
#     chosen_labels = [cropped_images.cropped_labels[i] for i in chosen_indices]

#     # check for identical arrays
#     if check_identical_arrays(chosen_cells):
#         raise ValueError(
#             "There are identical arrays in the chosen cells. Please try again."
#         )
#     else:
#         logger.debug("No identical arrays found in the chosen cells.")
#     # Remove displayed cells and labels from cropped images
#     cropped_images.cropped_regions = [
#         item
#         for index, item in enumerate(cropped_images.cropped_regions)
#         if index not in chosen_indices
#     ]
#     cropped_images.cropped_labels = [
#         item
#         for index, item in enumerate(cropped_images.cropped_labels)
#         if index not in chosen_indices
#     ]
#     masked_chosen_cells = apply_mask_to_images(chosen_cells, chosen_labels)

#     return masked_chosen_cells, chosen_labels


# def check_identical_arrays(arr_list):
#     # Check each array with every other array in the list
#     n = len(arr_list)
#     for i in range(n):
#         for j in range(
#             i + 1, n
#         ):  # Start from i+1 to avoid comparing the same array
#             if np.array_equal(arr_list[i], arr_list[j]):
#                 return True  # Found identical arrays
#     return False  # No identical arrays found


# def apply_mask_to_images(images, masks):
#     """
#     Nullify pixels in color images that don't overlap with the corresponding masks.
#     Images are expected to be in the shape of (H, W, 3) and masks in the shape of (H, W).

#     :param images: List of numpy arrays, each representing a color image (H, W, 3).
#     :param masks: List of numpy arrays, each representing a mask (H, W).
#     :return: List of numpy arrays, images after applying masks.
#     """
#     masked_images = []

#     for image, mask in zip(images, masks):
#         # Ensure the mask is expanded to match the image's 3 channels
#         expanded_mask = (
#             np.repeat(mask[:, :, np.newaxis], image.shape[2], axis=2) > 0
#         )
#         # Apply the expanded mask to the image
#         masked_image = np.where(expanded_mask, image, 0)
#         masked_images.append(masked_image)

#     return masked_images


# # Plot the gallery


# def prepare_images(
#     chosen_cells: List[np.array],
#     chosen_labels: List[np.array],
#     channels: dict[str, int],
#     crop_size: int,
#     contour: bool,
# ) -> List[np.array]:
#     prepared_cells = [
#         fill_missing_channels(cell, channels, crop_size)
#         for cell in chosen_cells
#     ]
#     if contour:
#         prepared_cells = [
#             draw_contours(cell, label)
#             for cell, label in zip(prepared_cells, chosen_labels)
#         ]
#     return prepared_cells


# def calculate_dynamic_padding(
#     img_height: int, img_width: int
# ) -> Tuple[int, int]:
#     padding_height = int(img_height * 0.02)
#     padding_width = int(img_width * 0.02)
#     return padding_height, padding_width


# def create_gallery_image(
#     prepared_cells: List[np.array],
#     n_row: int,
#     n_col: int,
#     padding_height: int,
#     padding_width: int,
# ) -> np.array:
#     img_height, img_width, img_channels = prepared_cells[0].shape

#     # Adjust gallery dimensions to include border padding
#     gallery_height = n_row * img_height + (n_row + 1) * padding_height
#     gallery_width = n_col * img_width + (n_col + 1) * padding_width

#     # Create an array filled with 1.0 (white background)
#     gallery_image = np.full(
#         (gallery_height, gallery_width, img_channels),
#         fill_value=1.0,
#         dtype=np.float64,
#     )

#     for row in range(n_row):
#         for col in range(n_col):
#             idx = row * n_col + col
#             if idx >= len(prepared_cells):
#                 break
#             # Adjust start positions to account for the border padding
#             start_row = row * (img_height + padding_height) + padding_height
#             end_row = start_row + img_height
#             start_col = col * (img_width + padding_width) + padding_width
#             end_col = start_col + img_width
#             gallery_image[
#                 start_row:end_row, start_col:end_col, :
#             ] = prepared_cells[idx]

#     return gallery_image


# def add_scale_bar(
#     ax, gallery_width: int, gallery_height: int, channels, crop_size
# ):
#     physical_scale_bar_length = 10 if crop_size <= 30 else 25  # in microns
#     scale_bar_length_in_pixels = int(
#         physical_scale_bar_length / viewer_data.pixel_size[0]
#     )
#     scale_bar_length_in_pixels = int(
#         physical_scale_bar_length / viewer_data.pixel_size[0]
#     )
#     bar_height = 1
#     start_x = gallery_width - scale_bar_length_in_pixels - gallery_width * 0.04
#     start_y = gallery_height - bar_height - gallery_width * 0.01
#     color = "black" if channels.count("") == 2 else "white"
#     scale_bar = patches.Rectangle(
#         (start_x, start_y),
#         scale_bar_length_in_pixels,
#         bar_height,
#         linewidth=1,
#         edgecolor=color,
#         facecolor=color,
#     )
#     ax.add_patch(scale_bar)
#     label_x = start_x + scale_bar_length_in_pixels / 2
#     label_y = start_y - 0.5
#     ax.text(
#         label_x,
#         label_y,
#         f"{physical_scale_bar_length} µm",
#         color=color,
#         ha="center",
#         va="bottom",
#         fontsize=12,
#     )


# def plot_gallery(
#     gallery_image, channels, viewer_data, cellcycle, crop_size, block
# ):
#     fig, ax = plt.subplots(figsize=(10, 10))
#     if channels.count("") == 2:
#         ax.imshow(gallery_image[..., 0], cmap="gray_r")
#     else:
#         ax.imshow(gallery_image)
#     metadata_str = ", ".join(
#         [f"{key}: {value}" for key, value in viewer_data.metadata.items()]
#     )
#     channel_list = [channel for channel in channels if channel != ""]
#     ax.set_title(
#         f"{viewer_data.plate_name}, well: {viewer_data.well_name}\n{metadata_str}\nchannels: {', '.join(channel_list)}, cellcycle phase: {cellcycle}",
#         fontsize=12,
#         fontweight="bold",
#     )
#     plt.axis("off")
#     # Add scale bar
#     gallery_height, gallery_width, _ = gallery_image.shape
#     add_scale_bar(ax, gallery_width, gallery_height, channels, crop_size)
#     logger.info("plotting gallery")
#     plt.show(block=block)
#     return fig


# def plot_random_gallery(
#     channels,
#     crop_size,
#     cellcycle,
#     block,
#     contour=True,
#     n_row=4,
#     n_col=4,
# ):
#     chosen_cells, chosen_labels = choose_random_images(
#         cropped_images, n_row, n_col
#     )
#     prepared_cells = prepare_images(
#         chosen_cells, chosen_labels, channels, crop_size, contour
#     )
#     img_height, img_width = prepared_cells[0].shape[:2]
#     padding_height, padding_width = calculate_dynamic_padding(
#         img_height, img_width
#     )
#     gallery_image = create_gallery_image(
#         prepared_cells, n_row, n_col, padding_height, padding_width
#     )
#     return plot_gallery(
#         gallery_image, channels, viewer_data, cellcycle, crop_size, block
#     )


# def draw_contours(img, label):
#     channel_num = img.shape[-1]
#     contours = find_contours(label, 0.5)
#     for contour in contours:
#         for coords in contour:
#             x, y = coords.astype(int)
#             img[x, y] = [1] * channel_num  # White color
#     return img


# def fill_missing_channels(img, channels, crop_size):
#     logger.debug(f"filling missing channels: {channels}")
#     logger.debug(f"image shape: {img.shape}")

#     # Initialize an empty list to hold the channel arrays
#     result_img = []
#     empty_image = np.zeros((img.shape[0], img.shape[1]), dtype=img.dtype)

#     # Count the number of non-empty channels
#     num_non_empty = len([ch for ch in channels if ch != ""])

#     if num_non_empty == 1:
#         # If there's only one non-empty channel, ensure it's placed at the front
#         result_img = [img[..., 0], empty_image, empty_image]
#     else:
#         # For all other cases, adhere to the order, inserting np.zeros where needed
#         img_channel_index = (
#             0  # Keep track of the index for non-empty channels in img
#         )
#         for channel in channels:
#             if channel:
#                 # Append the channel data from img according to its current non-empty index
#                 result_img.append(img[..., img_channel_index])
#                 img_channel_index += 1  # Move to the next channel in img for the next non-empty channel
#             else:
#                 result_img.append(empty_image)

#     return np.stack(result_img, axis=-1)
>>>>>>> 7bc74748
<|MERGE_RESOLUTION|>--- conflicted
+++ resolved
@@ -59,504 +59,6 @@
     green_channel: str = "Tub",
     red_channel: str = "EdU",
 ):
-<<<<<<< HEAD
-    channels = [red_channel, green_channel, blue_channel]  # to match rgb order
-
-    show_gallery(
-        channels,
-        segmentation,
-        replacement,
-        crop_size,
-        rows,
-        columns,
-        contour,
-        cellcycle,
-    )
-
-
-def show_gallery(
-    channels,
-    segmentation,
-    replacement,
-    crop_size,
-    rows,
-    columns,
-    contour,
-    cellcycle,
-    block=False,
-):
-    filtered_channels = list(filter(None, channels))
-    try:
-        images = select_channels(filtered_channels)
-        if replacement == "With" or cropped_images.cropped_regions == []:
-            generate_crops(images, segmentation, cellcycle, crop_size)
-        return plot_random_gallery(
-            channels,
-            crop_size,
-            cellcycle,
-            block,
-            contour=contour,
-            n_row=rows,
-            n_col=columns,
-        )
-    except Exception as e:  # noqa: BLE001
-        logger.error(e)
-        # Show a message box with the error message
-        msg_box = QMessageBox()
-        msg_box.setIcon(QMessageBox.Warning)
-        msg_box.setText(str(e))
-        msg_box.setWindowTitle("Error")
-        msg_box.setStandardButtons(QMessageBox.Ok)
-        msg_box.exec_()
-
-
-def select_channels(channels: list[str]) -> np.ndarray:
-    """
-    Selects the channels to be used for the gallery.
-    """
-    channel_data = {k: int(v) for k, v in viewer_data.channel_data.items()}
-    assert all(
-        item in channel_data for item in channels
-    ), "Selected channels not in data"
-    order_indices = [channel_data[channel] for channel in channels]
-    return viewer_data.images[..., order_indices]
-
-
-# prepare the images for plotting
-def generate_crops(image_data, segmentation, cellcycle, crop_size):
-    """
-    Crop regions around each segmented object in the image.
-    """
-    cropped_regions = []
-    cropped_labels = []
-    # Iterate through individual images
-    for i in range(image_data.shape[0]):
-        # Extract data and labels for the current image
-        current_data = image_data[i]
-        if len(viewer_data.labels.shape) == 3:
-            current_labels = viewer_data.labels[i, ...]
-        elif segmentation == "Nuclei":
-            current_labels = viewer_data.labels[..., 0][i]
-        else:
-            current_labels = viewer_data.labels[..., 1][i]
-        current_image_id = viewer_data.image_ids[i]
-        if cellcycle == "All":
-            df = viewer_data.plate_data[
-                (viewer_data.plate_data["image_id"] == current_image_id)
-            ]
-        else:
-            assert (
-                cellcycle in viewer_data.plate_data.cell_cycle.unique()
-            ), "Cellcycle phase not in data"
-            df = viewer_data.plate_data[
-                (viewer_data.plate_data["image_id"] == current_image_id)
-                & (viewer_data.plate_data["cell_cycle"] == cellcycle)
-            ]
-
-        # Identify unique objects in the segmentation
-        for _, row in df.iterrows():
-            if segmentation == "Nuclei":
-                centroid_row = row["centroid-0"]
-                centroid_col = row["centroid-1"]
-            else:
-                centroid_row = row["centroid-0_x"]
-                centroid_col = row["centroid-1_x"]
-
-            cropped_region, cropped_label = crop_region(
-                current_data,
-                current_labels,
-                centroid_row,
-                centroid_col,
-                crop_size,
-            )
-            # Pad the cropped region and label if necessary
-            if (
-                cropped_region.shape[0] != crop_size
-                or cropped_region.shape[1] != crop_size
-            ):
-                cropped_region, cropped_label = pad_region(
-                    cropped_region, cropped_label, crop_size
-                )
-            corrected_cropped_label = erase_masks(cropped_label.copy())
-            # Add cropped region and label to lists
-            cropped_regions.append(cropped_region)
-            cropped_labels.append(corrected_cropped_label)
-
-    (
-        filtered_cropped_regions,
-        filtered_cropped_labels,
-    ) = filter_and_update_cropped_images(cropped_regions, cropped_labels)
-    cropped_images.cropped_regions = filtered_cropped_regions
-    cropped_images.cropped_labels = filtered_cropped_labels
-
-
-def filter_and_update_cropped_images(cropped_regions, cropped_labels):
-    """
-    Filters out cropped regions and labels where the label is effectively empty
-    and updates the global storage with the filtered lists.
-    """
-    filtered_cropped_regions = []
-    filtered_cropped_labels = []
-
-    # Iterate over cropped labels and corresponding regions
-    for region, label in zip(cropped_regions, cropped_labels):
-        if np.any(label):  # Check if there's any mask data in the label
-            filtered_cropped_regions.append(region)
-            filtered_cropped_labels.append(label)
-    return filtered_cropped_regions, filtered_cropped_labels
-
-
-def crop_region(
-    current_data, current_labels, centroid_row, centroid_col, crop_size
-):
-    """
-    Crop a region around the centroid of a segmented object.
-    """
-    # Calculate crop coordinates
-    crop_row_start = int(max(0, centroid_row - crop_size // 2))
-    crop_row_end = int(
-        min(current_data.shape[0], centroid_row + crop_size // 2)
-    )
-    crop_col_start = int(max(0, centroid_col - crop_size // 2))
-    crop_col_end = int(
-        min(current_data.shape[1], centroid_col + crop_size // 2)
-    )
-    # Crop the region from the image
-    cropped_region = current_data[
-        crop_row_start:crop_row_end, crop_col_start:crop_col_end, :
-    ]
-    # Crop the corresponding region from the segmentation labels
-    cropped_label = current_labels[
-        crop_row_start:crop_row_end, crop_col_start:crop_col_end
-    ]
-    return cropped_region, cropped_label
-
-
-def pad_region(cropped_region, cropped_label, crop_size):
-    """
-    Pad the cropped region and label to the desired crop size."""
-
-    pad_row = crop_size - cropped_region.shape[0]
-    pad_col = crop_size - cropped_region.shape[1]
-    cropped_region = np.pad(
-        cropped_region,
-        ((0, pad_row), (0, pad_col), (0, 0)),
-        mode="constant",
-    )
-    cropped_label = np.pad(
-        cropped_label,
-        ((0, pad_row), (0, pad_col)),
-        mode="constant",
-    )
-    return cropped_region, cropped_label
-
-
-def erase_masks(cropped_label):
-    """
-    Erases all masks in the cropped_label that do not correspond to the center.
-
-    Parameters:
-        cropped_label (numpy.ndarray): The cropped label image containing possibly multiple masks.
-
-    Returns:
-        numpy.ndarray: The modified cropped_label with only the mask corresponding to the center.
-    """
-
-    center_row, center_col = np.array(cropped_label.shape) // 2
-
-    unique_labels = np.unique(cropped_label)
-    for unique_label in unique_labels:
-        if unique_label == 0:  # Skip background
-            continue
-
-        binary_mask = cropped_label == unique_label
-
-        if np.sum(binary_mask) == 0:  # Check for empty masks
-            continue
-
-        label_props = regionprops(label(binary_mask))
-
-        if len(label_props) == 1:
-            cropped_centroid_row, cropped_centroid_col = label_props[
-                0
-            ].centroid
-
-            # Using a small tolerance value for comparing centroids
-            tol = 10
-
-            if (
-                abs(cropped_centroid_row - center_row) > tol
-                or abs(cropped_centroid_col - center_col) > tol
-            ):
-                cropped_label[binary_mask] = 0
-
-    return cropped_label
-
-
-def choose_random_images(
-    cropped_images: List[np.array], n_row: int, n_col: int
-) -> Tuple[List[np.array]]:
-    sample_size = min(n_row * n_col, len(cropped_images.cropped_regions))
-    chosen_indices = random.sample(
-        range(len(cropped_images.cropped_regions)), sample_size
-    )
-
-    chosen_cells = [cropped_images.cropped_regions[i] for i in chosen_indices]
-    chosen_labels = [cropped_images.cropped_labels[i] for i in chosen_indices]
-
-    # check for identical arrays
-    if check_identical_arrays(chosen_cells):
-        raise ValueError(
-            "There are identical arrays in the chosen cells. Please try again."
-        )
-    else:
-        logger.debug("No identical arrays found in the chosen cells.")
-    # Remove displayed cells and labels from cropped images
-    cropped_images.cropped_regions = [
-        item
-        for index, item in enumerate(cropped_images.cropped_regions)
-        if index not in chosen_indices
-    ]
-    cropped_images.cropped_labels = [
-        item
-        for index, item in enumerate(cropped_images.cropped_labels)
-        if index not in chosen_indices
-    ]
-    masked_chosen_cells = apply_mask_to_images(chosen_cells, chosen_labels)
-
-    return masked_chosen_cells, chosen_labels
-
-
-def check_identical_arrays(arr_list):
-    # Check each array with every other array in the list
-    n = len(arr_list)
-    for i in range(n):
-        for j in range(
-            i + 1, n
-        ):  # Start from i+1 to avoid comparing the same array
-            if np.array_equal(arr_list[i], arr_list[j]):
-                return True  # Found identical arrays
-    return False  # No identical arrays found
-
-
-def apply_mask_to_images(images, masks):
-    """
-    Nullify pixels in color images that don't overlap with the corresponding masks.
-    Images are expected to be in the shape of (H, W, 3) and masks in the shape of (H, W).
-
-    :param images: List of numpy arrays, each representing a color image (H, W, 3).
-    :param masks: List of numpy arrays, each representing a mask (H, W).
-    :return: List of numpy arrays, images after applying masks.
-    """
-    masked_images = []
-
-    for image, mask in zip(images, masks):
-        # Ensure the mask is expanded to match the image's 3 channels
-        expanded_mask = (
-            np.repeat(mask[:, :, np.newaxis], image.shape[2], axis=2) > 0
-        )
-        # Apply the expanded mask to the image
-        masked_image = np.where(expanded_mask, image, 0)
-        masked_images.append(masked_image)
-
-    return masked_images
-
-
-# Plot the gallery
-
-
-def prepare_images(
-    chosen_cells: List[np.array],
-    chosen_labels: List[np.array],
-    channels: dict[str, int],
-    crop_size: int,
-    contour: bool,
-) -> List[np.array]:
-    prepared_cells = [
-        fill_missing_channels(cell, channels, crop_size)
-        for cell in chosen_cells
-    ]
-    if contour:
-        prepared_cells = [
-            draw_contours(cell, label)
-            for cell, label in zip(prepared_cells, chosen_labels)
-        ]
-    return prepared_cells
-
-
-def calculate_dynamic_padding(
-    img_height: int, img_width: int
-) -> Tuple[int, int]:
-    padding_height = int(img_height * 0.02)
-    padding_width = int(img_width * 0.02)
-    return padding_height, padding_width
-
-
-def create_gallery_image(
-    prepared_cells: List[np.array],
-    n_row: int,
-    n_col: int,
-    padding_height: int,
-    padding_width: int,
-) -> np.array:
-    img_height, img_width, img_channels = prepared_cells[0].shape
-
-    # Adjust gallery dimensions to include border padding
-    gallery_height = n_row * img_height + (n_row + 1) * padding_height
-    gallery_width = n_col * img_width + (n_col + 1) * padding_width
-
-    # Create an array filled with 1.0 (white background)
-    gallery_image = np.full(
-        (gallery_height, gallery_width, img_channels),
-        fill_value=1.0,
-        dtype=np.float64,
-    )
-
-    for row in range(n_row):
-        for col in range(n_col):
-            idx = row * n_col + col
-            if idx >= len(prepared_cells):
-                break
-            # Adjust start positions to account for the border padding
-            start_row = row * (img_height + padding_height) + padding_height
-            end_row = start_row + img_height
-            start_col = col * (img_width + padding_width) + padding_width
-            end_col = start_col + img_width
-            gallery_image[
-                start_row:end_row, start_col:end_col, :
-            ] = prepared_cells[idx]
-
-    return gallery_image
-
-
-def add_scale_bar(
-    ax, gallery_width: int, gallery_height: int, channels, crop_size
-):
-    physical_scale_bar_length = 10 if crop_size <= 30 else 25  # in microns
-    scale_bar_length_in_pixels = int(
-        physical_scale_bar_length / viewer_data.pixel_size[0]
-    )
-    scale_bar_length_in_pixels = int(
-        physical_scale_bar_length / viewer_data.pixel_size[0]
-    )
-    bar_height = 1
-    start_x = gallery_width - scale_bar_length_in_pixels - gallery_width * 0.04
-    start_y = gallery_height - bar_height - gallery_width * 0.01
-    color = "black" if channels.count("") == 2 else "white"
-    scale_bar = patches.Rectangle(
-        (start_x, start_y),
-        scale_bar_length_in_pixels,
-        bar_height,
-        linewidth=1,
-        edgecolor=color,
-        facecolor=color,
-    )
-    ax.add_patch(scale_bar)
-    label_x = start_x + scale_bar_length_in_pixels / 2
-    label_y = start_y - 0.5
-    ax.text(
-        label_x,
-        label_y,
-        f"{physical_scale_bar_length} µm",
-        color=color,
-        ha="center",
-        va="bottom",
-        fontsize=12,
-    )
-
-
-def plot_gallery(
-    gallery_image, channels, viewer_data, cellcycle, crop_size, block
-):
-    fig, ax = plt.subplots(figsize=(10, 10))
-    if channels.count("") == 2:
-        ax.imshow(gallery_image[..., 0], cmap="gray_r")
-    else:
-        ax.imshow(gallery_image)
-    metadata_str = ", ".join(
-        [f"{key}: {value}" for key, value in viewer_data.metadata.items()]
-    )
-    channel_list = [channel for channel in channels if channel != ""]
-    ax.set_title(
-        f"{viewer_data.plate_name}, well: {viewer_data.well_name}\n{metadata_str}\nchannels: {', '.join(channel_list)}, cellcycle phase: {cellcycle}",
-        fontsize=12,
-        fontweight="bold",
-    )
-    plt.axis("off")
-    # Add scale bar
-    gallery_height, gallery_width, _ = gallery_image.shape
-    add_scale_bar(ax, gallery_width, gallery_height, channels, crop_size)
-    logger.info("plotting gallery")
-    plt.show(block=block)
-    return fig
-
-
-def plot_random_gallery(
-    channels,
-    crop_size,
-    cellcycle,
-    block,
-    contour=True,
-    n_row=4,
-    n_col=4,
-):
-    chosen_cells, chosen_labels = choose_random_images(
-        cropped_images, n_row, n_col
-    )
-    prepared_cells = prepare_images(
-        chosen_cells, chosen_labels, channels, crop_size, contour
-    )
-    img_height, img_width = prepared_cells[0].shape[:2]
-    padding_height, padding_width = calculate_dynamic_padding(
-        img_height, img_width
-    )
-    gallery_image = create_gallery_image(
-        prepared_cells, n_row, n_col, padding_height, padding_width
-    )
-    return plot_gallery(
-        gallery_image, channels, viewer_data, cellcycle, crop_size, block
-    )
-
-
-def draw_contours(img, label):
-    channel_num = img.shape[-1]
-    contours = find_contours(label, 0.5)
-    for contour in contours:
-        for coords in contour:
-            x, y = coords.astype(int)
-            img[x, y] = [1] * channel_num  # White color
-    return img
-
-
-def fill_missing_channels(img, channels, crop_size):
-    logger.debug(f"filling missing channels: {channels}")
-    logger.debug(f"image shape: {img.shape}")
-
-    # Initialize an empty list to hold the channel arrays
-    result_img = []
-    empty_image = np.zeros((img.shape[0], img.shape[1]), dtype=img.dtype)
-
-    # Count the number of non-empty channels
-    num_non_empty = len([ch for ch in channels if ch != ""])
-
-    if num_non_empty == 1:
-        # If there's only one non-empty channel, ensure it's placed at the front
-        result_img = [img[..., 0], empty_image, empty_image]
-    else:
-        # For all other cases, adhere to the order, inserting np.zeros where needed
-        img_channel_index = (
-            0  # Keep track of the index for non-empty channels in img
-        )
-        for channel in channels:
-            if channel:
-                # Append the channel data from img according to its current non-empty index
-                result_img.append(img[..., img_channel_index])
-                img_channel_index += 1  # Move to the next channel in img for the next non-empty channel
-            else:
-                result_img.append(empty_image)
-
-    return np.stack(result_img, axis=-1)
-=======
     channels = [blue_channel, green_channel, red_channel]  # to match rgb order
     channels = [channel for channel in channels if channel != ""]
     user_data_dict = {
@@ -1054,5 +556,4 @@
 #             else:
 #                 result_img.append(empty_image)
 
-#     return np.stack(result_img, axis=-1)
->>>>>>> 7bc74748
+#     return np.stack(result_img, axis=-1)