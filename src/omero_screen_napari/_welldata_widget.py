"""
This module handles the widget to call Omero and load flatfield corrected well images
as well as segmentation masks (if avaliable) into napari.
The plugin can be run from napari as Welldata Widget under Plugins.
"""


# Logging

import logging
from typing import Optional

from magicgui import magic_factory
from napari.layers import Image
from napari.viewer import Viewer
from PyQt5.QtWidgets import QLabel, QVBoxLayout, QWidget

from omero_screen_napari.omero_data_singleton import omero_data
from omero_screen_napari.welldata_api import parse_omero_data

# Looging

logger = logging.getLogger("omero-screen-napari")


class MetadataWidget(QWidget):
    """
    A custom QWidget that displays metadata in a QLabel. The metadata is displayed as key-value pairs.

    Inherits from:
    QWidget: Base class for all user interface objects in PyQt5.

    Attributes:
    layout (QVBoxLayout): Layout for the widget.
    label (QLabel): Label where the metadata is displayed.

    Args:
    metadata (dict): The metadata to be displayed. It should be a dictionary where the keys are the metadata
    fields and the values are the metadata values.
    """

    def __init__(self, metadata):
        super().__init__()
        self.layout = QVBoxLayout()

        self.label = QLabel()
        label_text = "".join(f"{key}: {value}\n" for key, value in metadata.items())
        self.label.setText(
            label_text.rstrip()
        )  # Remove the last newline character

        self.layout.addWidget(self.label)
        self.setLayout(self.layout)

 # Mock event object with the current_step attribute
class MockEvent:
    def __init__(self, source):
        self.source = source

# Global variable to keep track of the existing metadata widget
metadata_widget: Optional[MetadataWidget] = None


# Widget to call Omero and load well images


@magic_factory(call_button="Enter")
def welldata_widget(
    viewer: Viewer,
    plate_id: str = "Plate ID",
    well_pos_list: str = "Well Position",
    images: str = "All",
) -> None:
    """
    This function is a widget for handling well data in a napari viewer.
    It retrieves data based on the provided plate ID and well position,
    and then adds the images and labels to the viewer. It also handles metadata,
    sets color maps, and adds label layers to the viewer.
    """
    parse_omero_data(omero_data, plate_id, well_pos_list, images)
    clear_viewer_layers(viewer)
    add_image_to_viewer(viewer)
    set_color_maps(viewer)
    add_label_layers(viewer)

    def slider_position_change(event):
        current_position = event.source.current_step[0]
        handle_metadata_widget(viewer, current_position)

    viewer.dims.events.current_step.connect(slider_position_change)
    _initial_position = viewer.dims.current_step[0]
    mock_event = MockEvent(viewer.dims)
    slider_position_change(mock_event)



def clear_viewer_layers(viewer: Viewer) -> None:
    while len(viewer.layers) > 0:
        viewer.layers.pop(0)

def add_image_to_viewer(viewer: Viewer) -> None:
    num_channels = omero_data.images.shape[-1]
    for i in range(num_channels):
        image_data = omero_data.images[..., i]
        layer = viewer.add_image(
            image_data, 
            scale=omero_data.pixel_size) 
        assert isinstance(layer, Image), "Expected layer to be an instance of Image"
        layer.contrast_limits_range = (0, 65535)
        specific_intensities = omero_data.intensities[i]
        layer.contrast_limits = specific_intensities
        layer.blending = 'additive'
        layer.events.contrast_limits.connect(on_contrast_change)

    # Configure the scale bar
    viewer.scale_bar.visible = True
    viewer.scale_bar.unit = "µm"

def on_contrast_change(event):
        """
        Event handler for changes in contrast limits.

        Parameters:
        - event: The event object containing information about the change.
        """
        # Access the layer through the event's source attribute
        layer = event.source
        channel_number = int(omero_data.channel_data[layer.name])
        omero_data.intensities[channel_number] = tuple(layer.contrast_limits)
       


def handle_metadata_widget(viewer: Viewer, slider_position: int) -> None:
    global metadata_widget

    # Calculate which well's metadata to use based on the slider position
    images_per_well = len(omero_data.image_index)
    well_index = slider_position // images_per_well
    well_index = min(well_index, len(omero_data.well_metadata_list) - 1)

    if metadata_widget is not None:
        viewer.window.remove_dock_widget(metadata_widget)  # type: ignore
    well_metadata = omero_data.well_metadata_list[well_index]
    metadata_widget = MetadataWidget(well_metadata)
    viewer.window.add_dock_widget(metadata_widget)


def set_color_maps(viewer: Viewer) -> None:
    channel_names: dict = {
        key: int(value) for key, value in omero_data.channel_data.items()
    }
    color_maps: dict[str, str] = _generate_color_map(channel_names)
    for name, index in channel_names.items():
        layer = viewer.layers[index]
        layer.name = name
        layer.colormap = color_maps[name]


def add_label_layers(viewer: Viewer) -> None:
    scale = omero_data.pixel_size
    if len(omero_data.labels.shape) == 3:
        viewer.add_labels(
            omero_data.labels.astype(int), name="Nuclei Masks", scale=scale
        )
    elif omero_data.labels.shape[3] == 2:
        channel_1_masks = omero_data.labels[..., 0].astype(int)
        channel_2_masks = omero_data.labels[..., 1].astype(int)
        viewer.add_labels(channel_1_masks, name="Nuclei Masks", scale=scale)
        viewer.add_labels(channel_2_masks, name="Cell Masks", scale=scale)
    else:
        raise ValueError("Invalid segmentation label shape")


def _generate_color_map(channel_names: dict) -> dict[str, str]:
    """
    Generate a color map dictionary for the channels
    :param channel_names: dictionary of channel names and indices
    :return: a dictionary with channel names as keys and color names as values
    """
    # Initialize the color map dictionary
    color_map_dict = {}

    # Determine the number of channels
    num_channels = len(channel_names)

    # If there is only one channel, set it to gray
    if num_channels == 1:
        single_key = list(channel_names.keys())[0]
        color_map_dict[single_key] = "gray"
        return color_map_dict
    

    color_map_dict = {"DAPI": "blue"}

    # Default color assignments for Tub and EdU
    special_channels = {"Tub": "green", "EdU": "gray"}

    # Determine remaining color options based on presence of Tub and EdU
    remaining_colors = ['red']
    if "Tub" not in channel_names:
        remaining_colors.append("green")
    if "EdU" not in channel_names:
        remaining_colors.append("gray")

    # Assign colors to Tub and EdU if present
    for channel in special_channels:
        if channel in channel_names:
            color_map_dict[channel] = special_channels[channel]

    # Assign remaining colors to any other channels
    remaining_channels = [channel for channel in channel_names if channel not in color_map_dict]
    for channel, color in zip(remaining_channels, remaining_colors):
        color_map_dict[channel] = color

<<<<<<< HEAD
    return color_map_dict



# Add small widget for metadata to get info pn cell line and condition
class MetadataWidget(QWidget):
    """
    A custom QWidget that displays metadata in a QLabel. The metadata is displayed as key-value pairs.

    Inherits from:
    QWidget: Base class for all user interface objects in PyQt5.

    Attributes:
    layout (QVBoxLayout): Layout for the widget.
    label (QLabel): Label where the metadata is displayed.

    Args:
    metadata (dict): The metadata to be displayed. It should be a dictionary where the keys are the metadata
    fields and the values are the metadata values.
    """

    def __init__(self, metadata):
        super().__init__()
        self.layout = QVBoxLayout()

        self.label = QLabel()
        self.label.setText(
            "\n".join(f"{key}: {value}" for key, value in metadata.items()),
        )

        self.layout.addWidget(self.label)
        self.setLayout(self.layout)


# backend handling the omero connection and adding data to viwer_data


@omero_connect
def retrieve_data(
    plate_id: str,
    well_pos: str,
    images: str,
    conn: Optional[BlitzGateway] = None,
) -> None:
    """
    Get data from Omero and add it to the viewer_data dataclass object
    :param plate_id: number of the omero screen plate
    :param well_pos: postion of the well in teh screen, example 'C2
    :param conn: omero.gateway connection
    :return: None
    """
    try:
        _get_omero_objects(conn, plate_id, well_pos)
        _get_channel_data()
        _process_plate_data()
        _get_well_metadata()
        _get_images(images, conn)
        _get_segmentation_masks(conn)

    except Exception as e:
        logging.exception("The following error occurred:")  # noqa: G004
        # Show a message box with the error message
        msg_box = QMessageBox()
        msg_box.setIcon(QMessageBox.Warning)
        msg_box.setText(str(e))
        msg_box.setWindowTitle("Error")
        msg_box.setStandardButtons(QMessageBox.Ok)
        msg_box.exec_()


# plate and channel_data
def _get_omero_objects(
    conn: BlitzGateway, plate_id: str, well_pos: str
) -> None:
    """
    Get plate data from Omero.

    Args:
        conn: The Omero connection object.
        plate_id: The ID of the plate.
        well_pos: The position of the well.

    Raises:
        ValueError: If the plate or well does not exist.

    Returns:
        None.
    """
    # get plate object
    viewer_data.plate_id = int(plate_id)
    viewer_data.plate = conn.getObject("Plate", viewer_data.plate_id)
    if viewer_data.plate is None:
        raise ValueError(f"Plate with ID {plate_id} does not exist")
    viewer_data.plate_name = viewer_data.plate.getName()
    viewer_data.well_name = well_pos
    pixel_x, pixel_y = _get_pixel_size(viewer_data.plate)
    viewer_data.pixel_size = (
        round(pixel_x.getValue(), 1),
        round(pixel_y.getValue(), 1),
    )
    well_found = False  # Initialize a flag to check if the well is found
    # get well object
    for well in viewer_data.plate.listChildren():
        if well.getWellPos() == well_pos:
            viewer_data.well = well
            viewer_data.well_id = well.getId()
            well_found = True  # Set the flag to True when the well is found
            break  # Exit the loop as the well is found
    if not well_found:  # Raise an error if the well was not found
        raise ValueError(f"Well with position {well_pos} does not exist.")
    project = conn.getObject("Project", viewer_data.project_id)
    if dataset := conn.getObject(
        "Dataset",
        attributes={"name": plate_id},
        opts={"project": project.getId()},
    ):
        viewer_data.screen_dataset = dataset
    else:
        raise ValueError(
            f"The plate {viewer_data.plate_name} has not been assigned a dataset."
        )


def _get_pixel_size(plate: omero.gateway.PlateWrapper) -> float:
    """
    Get the pixel size from the plate metadata.
    :param plate: The plate object.
    :return: The pixel size.
    """
    well = list(plate.listChildren())[0]
    image = well.getImage(0)
    pixels = image.getPrimaryPixels()
    return pixels.getPhysicalSizeX(), pixels.getPhysicalSizeY()


def _get_channel_data():
    """Process channel data to dictionary {channel_name: channel_index}
    and add it to viewer_data; raise exception if no channel data found."""
    map_ann = _get_map_ann(viewer_data.plate)
    channel_data = dict(map_ann)
    # convert Hoechst key to DAPI if present
    cleaned_channel_data = {
        key.strip(): value for key, value in channel_data.items()
    }
    if "Hoechst" in cleaned_channel_data:
        cleaned_channel_data["DAPI"] = cleaned_channel_data.pop("Hoechst")
    # check if one of the channels is DAPI otherwise raise exception
    if "DAPI" not in cleaned_channel_data:
        raise ValueError(
            f"Channel specifications not found for {viewer_data.plate.getName()}."
        )
    # add the channel data to viewer_data
    viewer_data.channel_data = cleaned_channel_data


def _get_map_ann(
    omero_object: omero.gateway.BlitzObjectWrapper,
) -> List[Tuple[str, str]]:
    """Get channel information from Omero map annotations
    or raise exception
    """
    annotations = omero_object.listAnnotations()
    if not (
        map_annotations := [
            ann
            for ann in annotations
            if isinstance(ann, omero.gateway.MapAnnotationWrapper)
        ]
    ):
        raise ValueError(
            f"Channel specifications not found for {viewer_data.plate.getName()}."
        )
    logger.debug(f"mapann is: {map_annotations[0].getValue()}")  # noqa: G004
    return map_annotations[0].getValue()


# experimental data retrieval and metadata organisation


def _get_annotations():
    try:
        annotations = list(
            viewer_data.plate.listAnnotations()
        )  # Convert generator to a list
        if not annotations:
            raise ValueError("No annotations found for the plate.")
        return annotations
    except ValueError as e:
        logger.warning(str(e))
        raise


def _find_relevant_files(annotations):
    relevant_files = [
        ann for ann in annotations if isinstance(ann, FileAnnotationWrapper)
    ]
    if not relevant_files:
        raise ValueError("No files attached to the current plate.")
    return relevant_files


def _select_csv_file(relevant_files):
    file_name_list = [file.getFile().getName() for file in relevant_files]
    index = find_relevant_file_index(file_name_list)
    return relevant_files[index].getFile()


def find_relevant_file_index(file_names):
    # First, try to find a file ending with 'final_data_cc.csv'
    for index, file_name in enumerate(file_names):
        if file_name.endswith("final_data_cc.csv"):
            return index

    # If not found, look for a file ending with 'final_data.csv'
    for index, file_name in enumerate(file_names):
        if file_name.endswith("final_data.csv"):
            return index

    # If neither type of file is found, raise an exception
    raise ValueError("No final analysis CSV data found for the current plate.")


def _download_and_process_csv(original_file):
    with tempfile.NamedTemporaryFile(suffix=".csv", delete=False) as tmp:
        _download_file_to_tmp(original_file, tmp)
        tmp.flush()  # Ensure all data is written to the temp file
        try:
            data = pd.read_csv(tmp.name, index_col=0)
            _process_data(data)
        except pd.errors.EmptyDataError:
            logger.error("CSV file is empty or all data is NA")
        except pd.errors.ParserError:
            logger.error("Error parsing CSV file")
        except Exception as e:  # Catch-all for unexpected exceptions
            logger.error("Unexpected error processing 'final_data.csv': %s", e)
            raise  # Raise exception after logging for further handling up the stack
        atexit.register(_cleanup_temp_file, tmp.name)


def _process_data(data):
    filtered_data = data[data["well"] == viewer_data.well.getWellPos()]
    if filtered_data.empty:
        logger.warning(
            "No data found for well %s in 'final_data.csv'",
            viewer_data.well.getWellPos(),
        )
    else:
        viewer_data.plate_data = filtered_data
        viewer_data.intensities = _get_intensity_values(data)
        logger.info("'final_data.csv' processed successfully")


def _process_plate_data():
    try:
        annotations = _get_annotations()
        relevant_files = _find_relevant_files(annotations)
        original_file = _select_csv_file(relevant_files)
        _download_and_process_csv(original_file)
    except ValueError as e:
        logger.error(str(e))
        raise


def _get_intensity_values(df: pd.DataFrame) -> dict[str, Tuple]:
    intensity_dict = {}
    for key, value in viewer_data.channel_data.items():
        max_value = int(df[f"intensity_max_{key}_nucleus"].mean())
        min_value = int(df[f"intensity_min_{key}_nucleus"].min())
        intensity_dict[int(value)] = (min_value, max_value)
    return intensity_dict


def _download_file_to_tmp(original_file, tmp):
    try:
        with open(tmp.name, "wb") as f:
            for chunk in original_file.asFileObj():
                f.write(chunk)
            logger.info("Successfully downloaded file to %s", tmp.name)
    except OSError as e:
        logger.error("OS error while downloading file to %s: %s", tmp.name, e)
    except Exception as e:  # For custom or unexpected exceptions
        logger.error("Error downloading file to %s: %s", tmp.name, e)
        raise e


def _cleanup_temp_file(filepath):
    try:
        os.remove(filepath)
        logger.info("Deleted temporary file: %s", filepath)
    except FileNotFoundError:
        logger.warning("Temporary file not found: %s", filepath)
    except PermissionError:
        logger.error(
            "Permission denied when deleting temporary file: %s", filepath
        )
    except IsADirectoryError:
        logger.error("Expected a file but found a directory: %s", filepath)
    except OSError as e:
        logger.error(
            "Error deleting temporary file: %s. Error: %s", filepath, e
        )


# TODO this function needs to check if the well mapp ann is actually the right data
def _get_well_metadata():
    map_ann = None
    for ann in viewer_data.well.listAnnotations():
        if ann.getValue():
            map_ann = dict(ann.getValue())
    if map_ann:
        viewer_data.metadata = map_ann
    else:
        raise ValueError(
            f"No map annotation found for well {viewer_data.well.getWellPos()}"
        )


# image data


def _get_images(images, conn):
    image_number = f"image_{images} of {viewer_data.well.getWellPos()}"
    # Lists to store the individual image arrays and ids
    flatfield_array, flatfield_channels = _get_flatfieldmask(conn)
    _check_flatfieldmask(flatfield_channels)
    logger.info(
        f"Gathering {image_number}"  # noqa: G004
    )
    image_arrays: list = []
    image_ids: list = []
    pattern = r"^\d+-\d+$"
    if images == "All" or re.match(pattern, images):
        if images == "All":
            img_range = range(viewer_data.well.countWellSample())
        else:
            start, end = map(int, images.split("-"))
            img_range = range(start, end + 1)
        for index in tqdm(img_range):
            image_id, image_array = _process_omero_image(
                index, flatfield_array, conn
            )
            image_arrays.append(image_array)
            image_ids.append(image_id)
    elif images.isdigit():
        index: int = int(images)
        image_id, image_array = _process_omero_image(
            index, flatfield_array, conn
        )
        image_arrays.append(image_array)
        image_ids.append(image_id)
    else:
        raise ValueError(f"Invalid image number: {images}")
    viewer_data.images = np.stack(image_arrays, axis=0)
    viewer_data.image_ids = image_ids


def _process_omero_image(
    index: int, flatfield_array: np.array, conn: BlitzGateway
) -> tuple[int, np.array]:
    """
    Process an Omero image by applying flatfield correction and scaling.
    """
    image, image_array = get_image(
        conn, viewer_data.well.getImage(index).getId()
    )
    image_array = image_array.squeeze()
    corrected_array = image_array / flatfield_array
    if len(corrected_array.shape) == 2:
        corrected_array = corrected_array[..., np.newaxis]
    # Iterate through each channel to scale it
    scaled_channels = []
    for i in range(corrected_array.shape[-1]):
        scaled_channel = scale_img(
            corrected_array[..., i], viewer_data.intensities[i]
        )
        scaled_channels.append(scaled_channel)
    return image.getId(), np.stack(scaled_channels, axis=-1)


def scale_img(img: np.array, intensities: tuple) -> np.array:
    """Increase contrast by scaling image to exclude lowest and highest intensities"""
    return exposure.rescale_intensity(img, in_range=intensities)


def _get_flatfieldmask(conn):
    """Gets flatfieldmasks from project linked to screen"""
    flatfield_mask_name = f"{viewer_data.plate_id}_flatfield_masks"
    for image in viewer_data.screen_dataset.listChildren():
        image_name = image.getName()
        if flatfield_mask_name == image_name:
            flatfield_mask_id = image.getId()
            flatfield_obj, flatfield_array = get_image(conn, flatfield_mask_id)
            flatfield_channels = dict(_get_map_ann(flatfield_obj))
            for key, value in flatfield_channels.items():
                flatfield_channels[key] = value.strip()
            return flatfield_array.squeeze(), flatfield_channels


def _check_flatfieldmask(flatfield_channels):
    """Checks if flatfieldmask is correct"""
    # check if the channels in plate and flatfield_mask are the same
    reverse_flatfield_mask = {
        v: k.split("_")[-1] for k, v in flatfield_channels.items()
    }
    # Check if the mappings are consistent
    for channel, index in viewer_data.channel_data.items():
        try:
            assert reverse_flatfield_mask[channel] == index
        except AssertionError:
            print(
                f"Inconsistency found: {channel} is mapped to {index} in plate_map but {reverse_flatfield_mask[channel]} in flatfield_mask"
            )


# get the image labels
def _get_segmentation_masks(conn):
    """
    Get segmentation masks as mask list
    """
    mask_list = []
    name_to_id = {
        image.getName(): image.getId()
        for image in viewer_data.screen_dataset.listChildren()
    }
    for image_name in viewer_data.image_ids:
        image_id = name_to_id.get(f"{image_name}_segmentation")
        if image_id is not None:
            mask, mask_array = get_image(conn, image_id)
            mask_array = mask_array.squeeze()
            mask_list.append(mask_array)
    viewer_data.labels = np.stack(mask_list, axis=0)


if __name__ == "__main__":

    def test_welldata_widget_interactively():
        # Start Napari

        viewer = napari.Viewer()

        # Initialize the welldata_widget and add it to the viewer
        widget = welldata_widget()
        viewer.window.add_dock_widget(widget)

        # Set default test parameters for convenience
        test_plate_id = 1237
        test_well_position = "B7"
        test_images = 0

        # Pre-fill the widget with default test values
        widget.plate_id.value = test_plate_id
        widget.well_pos.value = test_well_position
        widget.images.value = test_images

        # Programmatically simulate the 'Enter' button click
        widget()

        # Keep the Napari viewer open for manual inspection
        napari.run()

    test_welldata_widget_interactively()

def stich_image(image_array: np.ndarray) -> np.ndarray:
    """Stitch the images in the array according to the specified pattern
    This is only allowed when 21 single channel 10x images from an Operetta microscope
    are provided)

    Args:
        image_array (np.ndarray): 21x1080x1080x1 array of images
    """
    assert image_array.shape == (
        21,
        1080,
        1080,
        1,
    ), "The input array should be 21x1080x1080x1"

    # Creating an empty array to add as spacer
    empty_array = np.zeros((1080, 1080, 1))

    indices_pattern = [
        [-1, 2, 3, 4, -1],
        [9, 8, 7, 6, 5],
        [10, 11, 1, 12, 13],
        [18, 17, 16, 15, 14],
        [-1, 19, 20, 21, -1],
    ]

    # Adjusting for zero-based indexing
    indices_pattern = np.array(indices_pattern) - 1

    # Create the stitched image
    stitched_shape = (5 * 1080, 5 * 1080, 1)  # 25x25 of 1080x1080 images
    stitched_image = np.zeros(stitched_shape)

    # Fill in the stitched image
    for i, row in enumerate(indices_pattern):
        for j, idx in enumerate(row):
            # Calculate the position where the current image should be placed
            x_pos = i * 1080
            y_pos = j * 1080

            # Place either the empty array or the corresponding image
            if idx == -1:
                stitched_image[
                    x_pos : x_pos + 1080, y_pos : y_pos + 1080, :
                ] = empty_array
            else:
                stitched_image[
                    x_pos : x_pos + 1080, y_pos : y_pos + 1080, :
                ] = image_array[idx]
    return stitched_image
=======
    # Assign remaining colors to any remaining channels
    remaining_channels = set(channel_names.keys()) - set(color_map_dict.keys())
    for remaining_channel, remaining_color in zip(
        remaining_channels, remaining_colors
    ):
        color_map_dict[remaining_channel] = remaining_color
    return color_map_dict
>>>>>>> 7bc74748
<|MERGE_RESOLUTION|>--- conflicted
+++ resolved
@@ -212,525 +212,4 @@
     for channel, color in zip(remaining_channels, remaining_colors):
         color_map_dict[channel] = color
 
-<<<<<<< HEAD
-    return color_map_dict
-
-
-
-# Add small widget for metadata to get info pn cell line and condition
-class MetadataWidget(QWidget):
-    """
-    A custom QWidget that displays metadata in a QLabel. The metadata is displayed as key-value pairs.
-
-    Inherits from:
-    QWidget: Base class for all user interface objects in PyQt5.
-
-    Attributes:
-    layout (QVBoxLayout): Layout for the widget.
-    label (QLabel): Label where the metadata is displayed.
-
-    Args:
-    metadata (dict): The metadata to be displayed. It should be a dictionary where the keys are the metadata
-    fields and the values are the metadata values.
-    """
-
-    def __init__(self, metadata):
-        super().__init__()
-        self.layout = QVBoxLayout()
-
-        self.label = QLabel()
-        self.label.setText(
-            "\n".join(f"{key}: {value}" for key, value in metadata.items()),
-        )
-
-        self.layout.addWidget(self.label)
-        self.setLayout(self.layout)
-
-
-# backend handling the omero connection and adding data to viwer_data
-
-
-@omero_connect
-def retrieve_data(
-    plate_id: str,
-    well_pos: str,
-    images: str,
-    conn: Optional[BlitzGateway] = None,
-) -> None:
-    """
-    Get data from Omero and add it to the viewer_data dataclass object
-    :param plate_id: number of the omero screen plate
-    :param well_pos: postion of the well in teh screen, example 'C2
-    :param conn: omero.gateway connection
-    :return: None
-    """
-    try:
-        _get_omero_objects(conn, plate_id, well_pos)
-        _get_channel_data()
-        _process_plate_data()
-        _get_well_metadata()
-        _get_images(images, conn)
-        _get_segmentation_masks(conn)
-
-    except Exception as e:
-        logging.exception("The following error occurred:")  # noqa: G004
-        # Show a message box with the error message
-        msg_box = QMessageBox()
-        msg_box.setIcon(QMessageBox.Warning)
-        msg_box.setText(str(e))
-        msg_box.setWindowTitle("Error")
-        msg_box.setStandardButtons(QMessageBox.Ok)
-        msg_box.exec_()
-
-
-# plate and channel_data
-def _get_omero_objects(
-    conn: BlitzGateway, plate_id: str, well_pos: str
-) -> None:
-    """
-    Get plate data from Omero.
-
-    Args:
-        conn: The Omero connection object.
-        plate_id: The ID of the plate.
-        well_pos: The position of the well.
-
-    Raises:
-        ValueError: If the plate or well does not exist.
-
-    Returns:
-        None.
-    """
-    # get plate object
-    viewer_data.plate_id = int(plate_id)
-    viewer_data.plate = conn.getObject("Plate", viewer_data.plate_id)
-    if viewer_data.plate is None:
-        raise ValueError(f"Plate with ID {plate_id} does not exist")
-    viewer_data.plate_name = viewer_data.plate.getName()
-    viewer_data.well_name = well_pos
-    pixel_x, pixel_y = _get_pixel_size(viewer_data.plate)
-    viewer_data.pixel_size = (
-        round(pixel_x.getValue(), 1),
-        round(pixel_y.getValue(), 1),
-    )
-    well_found = False  # Initialize a flag to check if the well is found
-    # get well object
-    for well in viewer_data.plate.listChildren():
-        if well.getWellPos() == well_pos:
-            viewer_data.well = well
-            viewer_data.well_id = well.getId()
-            well_found = True  # Set the flag to True when the well is found
-            break  # Exit the loop as the well is found
-    if not well_found:  # Raise an error if the well was not found
-        raise ValueError(f"Well with position {well_pos} does not exist.")
-    project = conn.getObject("Project", viewer_data.project_id)
-    if dataset := conn.getObject(
-        "Dataset",
-        attributes={"name": plate_id},
-        opts={"project": project.getId()},
-    ):
-        viewer_data.screen_dataset = dataset
-    else:
-        raise ValueError(
-            f"The plate {viewer_data.plate_name} has not been assigned a dataset."
-        )
-
-
-def _get_pixel_size(plate: omero.gateway.PlateWrapper) -> float:
-    """
-    Get the pixel size from the plate metadata.
-    :param plate: The plate object.
-    :return: The pixel size.
-    """
-    well = list(plate.listChildren())[0]
-    image = well.getImage(0)
-    pixels = image.getPrimaryPixels()
-    return pixels.getPhysicalSizeX(), pixels.getPhysicalSizeY()
-
-
-def _get_channel_data():
-    """Process channel data to dictionary {channel_name: channel_index}
-    and add it to viewer_data; raise exception if no channel data found."""
-    map_ann = _get_map_ann(viewer_data.plate)
-    channel_data = dict(map_ann)
-    # convert Hoechst key to DAPI if present
-    cleaned_channel_data = {
-        key.strip(): value for key, value in channel_data.items()
-    }
-    if "Hoechst" in cleaned_channel_data:
-        cleaned_channel_data["DAPI"] = cleaned_channel_data.pop("Hoechst")
-    # check if one of the channels is DAPI otherwise raise exception
-    if "DAPI" not in cleaned_channel_data:
-        raise ValueError(
-            f"Channel specifications not found for {viewer_data.plate.getName()}."
-        )
-    # add the channel data to viewer_data
-    viewer_data.channel_data = cleaned_channel_data
-
-
-def _get_map_ann(
-    omero_object: omero.gateway.BlitzObjectWrapper,
-) -> List[Tuple[str, str]]:
-    """Get channel information from Omero map annotations
-    or raise exception
-    """
-    annotations = omero_object.listAnnotations()
-    if not (
-        map_annotations := [
-            ann
-            for ann in annotations
-            if isinstance(ann, omero.gateway.MapAnnotationWrapper)
-        ]
-    ):
-        raise ValueError(
-            f"Channel specifications not found for {viewer_data.plate.getName()}."
-        )
-    logger.debug(f"mapann is: {map_annotations[0].getValue()}")  # noqa: G004
-    return map_annotations[0].getValue()
-
-
-# experimental data retrieval and metadata organisation
-
-
-def _get_annotations():
-    try:
-        annotations = list(
-            viewer_data.plate.listAnnotations()
-        )  # Convert generator to a list
-        if not annotations:
-            raise ValueError("No annotations found for the plate.")
-        return annotations
-    except ValueError as e:
-        logger.warning(str(e))
-        raise
-
-
-def _find_relevant_files(annotations):
-    relevant_files = [
-        ann for ann in annotations if isinstance(ann, FileAnnotationWrapper)
-    ]
-    if not relevant_files:
-        raise ValueError("No files attached to the current plate.")
-    return relevant_files
-
-
-def _select_csv_file(relevant_files):
-    file_name_list = [file.getFile().getName() for file in relevant_files]
-    index = find_relevant_file_index(file_name_list)
-    return relevant_files[index].getFile()
-
-
-def find_relevant_file_index(file_names):
-    # First, try to find a file ending with 'final_data_cc.csv'
-    for index, file_name in enumerate(file_names):
-        if file_name.endswith("final_data_cc.csv"):
-            return index
-
-    # If not found, look for a file ending with 'final_data.csv'
-    for index, file_name in enumerate(file_names):
-        if file_name.endswith("final_data.csv"):
-            return index
-
-    # If neither type of file is found, raise an exception
-    raise ValueError("No final analysis CSV data found for the current plate.")
-
-
-def _download_and_process_csv(original_file):
-    with tempfile.NamedTemporaryFile(suffix=".csv", delete=False) as tmp:
-        _download_file_to_tmp(original_file, tmp)
-        tmp.flush()  # Ensure all data is written to the temp file
-        try:
-            data = pd.read_csv(tmp.name, index_col=0)
-            _process_data(data)
-        except pd.errors.EmptyDataError:
-            logger.error("CSV file is empty or all data is NA")
-        except pd.errors.ParserError:
-            logger.error("Error parsing CSV file")
-        except Exception as e:  # Catch-all for unexpected exceptions
-            logger.error("Unexpected error processing 'final_data.csv': %s", e)
-            raise  # Raise exception after logging for further handling up the stack
-        atexit.register(_cleanup_temp_file, tmp.name)
-
-
-def _process_data(data):
-    filtered_data = data[data["well"] == viewer_data.well.getWellPos()]
-    if filtered_data.empty:
-        logger.warning(
-            "No data found for well %s in 'final_data.csv'",
-            viewer_data.well.getWellPos(),
-        )
-    else:
-        viewer_data.plate_data = filtered_data
-        viewer_data.intensities = _get_intensity_values(data)
-        logger.info("'final_data.csv' processed successfully")
-
-
-def _process_plate_data():
-    try:
-        annotations = _get_annotations()
-        relevant_files = _find_relevant_files(annotations)
-        original_file = _select_csv_file(relevant_files)
-        _download_and_process_csv(original_file)
-    except ValueError as e:
-        logger.error(str(e))
-        raise
-
-
-def _get_intensity_values(df: pd.DataFrame) -> dict[str, Tuple]:
-    intensity_dict = {}
-    for key, value in viewer_data.channel_data.items():
-        max_value = int(df[f"intensity_max_{key}_nucleus"].mean())
-        min_value = int(df[f"intensity_min_{key}_nucleus"].min())
-        intensity_dict[int(value)] = (min_value, max_value)
-    return intensity_dict
-
-
-def _download_file_to_tmp(original_file, tmp):
-    try:
-        with open(tmp.name, "wb") as f:
-            for chunk in original_file.asFileObj():
-                f.write(chunk)
-            logger.info("Successfully downloaded file to %s", tmp.name)
-    except OSError as e:
-        logger.error("OS error while downloading file to %s: %s", tmp.name, e)
-    except Exception as e:  # For custom or unexpected exceptions
-        logger.error("Error downloading file to %s: %s", tmp.name, e)
-        raise e
-
-
-def _cleanup_temp_file(filepath):
-    try:
-        os.remove(filepath)
-        logger.info("Deleted temporary file: %s", filepath)
-    except FileNotFoundError:
-        logger.warning("Temporary file not found: %s", filepath)
-    except PermissionError:
-        logger.error(
-            "Permission denied when deleting temporary file: %s", filepath
-        )
-    except IsADirectoryError:
-        logger.error("Expected a file but found a directory: %s", filepath)
-    except OSError as e:
-        logger.error(
-            "Error deleting temporary file: %s. Error: %s", filepath, e
-        )
-
-
-# TODO this function needs to check if the well mapp ann is actually the right data
-def _get_well_metadata():
-    map_ann = None
-    for ann in viewer_data.well.listAnnotations():
-        if ann.getValue():
-            map_ann = dict(ann.getValue())
-    if map_ann:
-        viewer_data.metadata = map_ann
-    else:
-        raise ValueError(
-            f"No map annotation found for well {viewer_data.well.getWellPos()}"
-        )
-
-
-# image data
-
-
-def _get_images(images, conn):
-    image_number = f"image_{images} of {viewer_data.well.getWellPos()}"
-    # Lists to store the individual image arrays and ids
-    flatfield_array, flatfield_channels = _get_flatfieldmask(conn)
-    _check_flatfieldmask(flatfield_channels)
-    logger.info(
-        f"Gathering {image_number}"  # noqa: G004
-    )
-    image_arrays: list = []
-    image_ids: list = []
-    pattern = r"^\d+-\d+$"
-    if images == "All" or re.match(pattern, images):
-        if images == "All":
-            img_range = range(viewer_data.well.countWellSample())
-        else:
-            start, end = map(int, images.split("-"))
-            img_range = range(start, end + 1)
-        for index in tqdm(img_range):
-            image_id, image_array = _process_omero_image(
-                index, flatfield_array, conn
-            )
-            image_arrays.append(image_array)
-            image_ids.append(image_id)
-    elif images.isdigit():
-        index: int = int(images)
-        image_id, image_array = _process_omero_image(
-            index, flatfield_array, conn
-        )
-        image_arrays.append(image_array)
-        image_ids.append(image_id)
-    else:
-        raise ValueError(f"Invalid image number: {images}")
-    viewer_data.images = np.stack(image_arrays, axis=0)
-    viewer_data.image_ids = image_ids
-
-
-def _process_omero_image(
-    index: int, flatfield_array: np.array, conn: BlitzGateway
-) -> tuple[int, np.array]:
-    """
-    Process an Omero image by applying flatfield correction and scaling.
-    """
-    image, image_array = get_image(
-        conn, viewer_data.well.getImage(index).getId()
-    )
-    image_array = image_array.squeeze()
-    corrected_array = image_array / flatfield_array
-    if len(corrected_array.shape) == 2:
-        corrected_array = corrected_array[..., np.newaxis]
-    # Iterate through each channel to scale it
-    scaled_channels = []
-    for i in range(corrected_array.shape[-1]):
-        scaled_channel = scale_img(
-            corrected_array[..., i], viewer_data.intensities[i]
-        )
-        scaled_channels.append(scaled_channel)
-    return image.getId(), np.stack(scaled_channels, axis=-1)
-
-
-def scale_img(img: np.array, intensities: tuple) -> np.array:
-    """Increase contrast by scaling image to exclude lowest and highest intensities"""
-    return exposure.rescale_intensity(img, in_range=intensities)
-
-
-def _get_flatfieldmask(conn):
-    """Gets flatfieldmasks from project linked to screen"""
-    flatfield_mask_name = f"{viewer_data.plate_id}_flatfield_masks"
-    for image in viewer_data.screen_dataset.listChildren():
-        image_name = image.getName()
-        if flatfield_mask_name == image_name:
-            flatfield_mask_id = image.getId()
-            flatfield_obj, flatfield_array = get_image(conn, flatfield_mask_id)
-            flatfield_channels = dict(_get_map_ann(flatfield_obj))
-            for key, value in flatfield_channels.items():
-                flatfield_channels[key] = value.strip()
-            return flatfield_array.squeeze(), flatfield_channels
-
-
-def _check_flatfieldmask(flatfield_channels):
-    """Checks if flatfieldmask is correct"""
-    # check if the channels in plate and flatfield_mask are the same
-    reverse_flatfield_mask = {
-        v: k.split("_")[-1] for k, v in flatfield_channels.items()
-    }
-    # Check if the mappings are consistent
-    for channel, index in viewer_data.channel_data.items():
-        try:
-            assert reverse_flatfield_mask[channel] == index
-        except AssertionError:
-            print(
-                f"Inconsistency found: {channel} is mapped to {index} in plate_map but {reverse_flatfield_mask[channel]} in flatfield_mask"
-            )
-
-
-# get the image labels
-def _get_segmentation_masks(conn):
-    """
-    Get segmentation masks as mask list
-    """
-    mask_list = []
-    name_to_id = {
-        image.getName(): image.getId()
-        for image in viewer_data.screen_dataset.listChildren()
-    }
-    for image_name in viewer_data.image_ids:
-        image_id = name_to_id.get(f"{image_name}_segmentation")
-        if image_id is not None:
-            mask, mask_array = get_image(conn, image_id)
-            mask_array = mask_array.squeeze()
-            mask_list.append(mask_array)
-    viewer_data.labels = np.stack(mask_list, axis=0)
-
-
-if __name__ == "__main__":
-
-    def test_welldata_widget_interactively():
-        # Start Napari
-
-        viewer = napari.Viewer()
-
-        # Initialize the welldata_widget and add it to the viewer
-        widget = welldata_widget()
-        viewer.window.add_dock_widget(widget)
-
-        # Set default test parameters for convenience
-        test_plate_id = 1237
-        test_well_position = "B7"
-        test_images = 0
-
-        # Pre-fill the widget with default test values
-        widget.plate_id.value = test_plate_id
-        widget.well_pos.value = test_well_position
-        widget.images.value = test_images
-
-        # Programmatically simulate the 'Enter' button click
-        widget()
-
-        # Keep the Napari viewer open for manual inspection
-        napari.run()
-
-    test_welldata_widget_interactively()
-
-def stich_image(image_array: np.ndarray) -> np.ndarray:
-    """Stitch the images in the array according to the specified pattern
-    This is only allowed when 21 single channel 10x images from an Operetta microscope
-    are provided)
-
-    Args:
-        image_array (np.ndarray): 21x1080x1080x1 array of images
-    """
-    assert image_array.shape == (
-        21,
-        1080,
-        1080,
-        1,
-    ), "The input array should be 21x1080x1080x1"
-
-    # Creating an empty array to add as spacer
-    empty_array = np.zeros((1080, 1080, 1))
-
-    indices_pattern = [
-        [-1, 2, 3, 4, -1],
-        [9, 8, 7, 6, 5],
-        [10, 11, 1, 12, 13],
-        [18, 17, 16, 15, 14],
-        [-1, 19, 20, 21, -1],
-    ]
-
-    # Adjusting for zero-based indexing
-    indices_pattern = np.array(indices_pattern) - 1
-
-    # Create the stitched image
-    stitched_shape = (5 * 1080, 5 * 1080, 1)  # 25x25 of 1080x1080 images
-    stitched_image = np.zeros(stitched_shape)
-
-    # Fill in the stitched image
-    for i, row in enumerate(indices_pattern):
-        for j, idx in enumerate(row):
-            # Calculate the position where the current image should be placed
-            x_pos = i * 1080
-            y_pos = j * 1080
-
-            # Place either the empty array or the corresponding image
-            if idx == -1:
-                stitched_image[
-                    x_pos : x_pos + 1080, y_pos : y_pos + 1080, :
-                ] = empty_array
-            else:
-                stitched_image[
-                    x_pos : x_pos + 1080, y_pos : y_pos + 1080, :
-                ] = image_array[idx]
-    return stitched_image
-=======
-    # Assign remaining colors to any remaining channels
-    remaining_channels = set(channel_names.keys()) - set(color_map_dict.keys())
-    for remaining_channel, remaining_color in zip(
-        remaining_channels, remaining_colors
-    ):
-        color_map_dict[remaining_channel] = remaining_color
-    return color_map_dict
->>>>>>> 7bc74748
+    return color_map_dict